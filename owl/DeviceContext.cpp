// ======================================================================== //
// Copyright 2019-2020 Ingo Wald                                            //
//                                                                          //
// Licensed under the Apache License, Version 2.0 (the "License");          //
// you may not use this file except in compliance with the License.         //
// You may obtain a copy of the License at                                  //
//                                                                          //
//     http://www.apache.org/licenses/LICENSE-2.0                           //
//                                                                          //
// Unless required by applicable law or agreed to in writing, software      //
// distributed under the License is distributed on an "AS IS" BASIS,        //
// WITHOUT WARRANTIES OR CONDITIONS OF ANY KIND, either express or implied. //
// See the License for the specific language governing permissions and      //
// limitations under the License.                                           //
// ======================================================================== //

#include "Context.h"
#include "UserGeom.h"

#include <optix_function_table_definition.h>

#define LOG(message)                            \
  if (Context::logging())                       \
    std::cout                                   \
      << OWL_TERMINAL_LIGHT_BLUE                \
      << "#owl: "                               \
      << message                                \
      << OWL_TERMINAL_DEFAULT << std::endl

#define LOG_OK(message)                         \
  if (Context::logging())                       \
    std::cout                                   \
      << OWL_TERMINAL_BLUE                      \
      << "#owl: "                               \
      << message                                \
      << OWL_TERMINAL_DEFAULT << std::endl

namespace owl {

  /*! logging callback passed to optix for intercepting optix log messages */
  static void context_log_cb(unsigned int level,
                             const char *tag,
                             const char *message,
                             void *)
  {
    if (level == 1 || level == 2)
      fprintf( stderr, "[%2d][%12s]: %s\n", (int)level, tag, message );
  }

  /*! allocate 'size' consecutive SBT entries, and return index of
      first of those */
  int RangeAllocator::alloc(size_t size)
  {
    for (size_t i=0;i<freedRanges.size();i++) {
      if (freedRanges[i].size >= size) {
        size_t where = freedRanges[i].begin;
        if (freedRanges[i].size == size)
          freedRanges.erase(freedRanges.begin()+i);
        else {
          freedRanges[i].begin += size;
            freedRanges[i].size  -= size;
        }
        return (int)where;
      }
    }
    size_t where = maxAllocedID;
    maxAllocedID+=size;
    assert(maxAllocedID == size_t(int(maxAllocedID)));
    return (int)where;
  }

  /*! a given group has died, and tells us to release given range
      (starting at begin, with 'siez' elements', to be re-used when
      appropriate */
  void RangeAllocator::release(size_t begin, size_t size)
  {
    for (size_t i=0;i<freedRanges.size();i++) {
      if (freedRanges[i].begin+freedRanges[i].size == begin) {
        begin -= freedRanges[i].size;
        size  += freedRanges[i].size;
        freedRanges.erase(freedRanges.begin()+i);
        release(begin,size);
        return;
      }
      if (begin+size == freedRanges[i].begin) {
        size  += freedRanges[i].size;
        freedRanges.erase(freedRanges.begin()+i);
        release(begin,size);
        return;
      }
    }
    if (begin+size == maxAllocedID) {
      maxAllocedID -= size;
      return;
    }
    // could not merge with any existing range: add new one
    freedRanges.push_back({begin,size});
  }

  
  /*! creates the N device contexts with the given device IDs. If list
    of device is nullptr, and number requested devices is > 1, then
    the first N devices will get used; invalid device IDs in the
    list will automatically get dropped */
  std::vector<DeviceContext::SP> createDeviceContexts(Context *parent,
                                                      int32_t *deviceIDs,
                                                      int      numDevices)
  {
    LOG("context ramping up - creating low-level devicegroup");

    // ------------------------------------------------------------------
    // init cuda, and error-out if no cuda devices exist
    // ------------------------------------------------------------------
    LOG("initializing CUDA");
    cudaFree(0);
    
    int totalNumDevicesAvailable = 0;
    CUDA_CALL(GetDeviceCount(&totalNumDevicesAvailable));
    if (totalNumDevicesAvailable == 0)
      throw std::runtime_error("#owl: no CUDA capable devices found!");
    LOG_OK("found " << totalNumDevicesAvailable << " CUDA device(s)");


    // ------------------------------------------------------------------
    // fill in deviceIDs if not provided
    // ------------------------------------------------------------------
    std::vector<int> tmpDeviceIDs;
    if (deviceIDs == nullptr) {
      if (numDevices <= 0)
        numDevices = totalNumDevicesAvailable;
      
      for (int i=0;i<numDevices;i++)
        tmpDeviceIDs.push_back(i);
      deviceIDs = tmpDeviceIDs.data();
    } else {
      assert(numDevices > 0);
      for (int i=0;i<numDevices;i++)
        assert(deviceIDs[i] >= 0 && deviceIDs[i] < totalNumDevicesAvailable);
    }
    
    
    // ------------------------------------------------------------------
    // init optix itself
    // ------------------------------------------------------------------
<<<<<<< HEAD
#if OPTIX_VERSION >= 70200
=======
#if OPTIX_VERSION >= 70300
    LOG("initializing optix 7.3");
#elif OPTIX_VERSION >= 70200
>>>>>>> 00e8d6a6
    LOG("initializing optix 7.2");
#elif OPTIX_VERSION >= 70100
    LOG("initializing optix 7.1");
#else
    LOG("initializing optix 7");
#endif
    static bool initialized = false;
    if (!initialized) {
      OPTIX_CHECK(optixInit());
      initialized = true;
    }
    
    // from here on, we need a non-empty list of requested device IDs
    assert(deviceIDs != nullptr && numDevices > 0);
    
    // ------------------------------------------------------------------
    // create actual devices, ignoring those that failed to initialize
    // ------------------------------------------------------------------
    std::vector<DeviceContext::SP> devices;
    for (int i=0;i<numDevices;i++) {
      try {
        DeviceContext::SP dev = std::make_shared<DeviceContext>(parent,i,deviceIDs[i]);
        assert(dev);
        devices.push_back(dev);
      } catch (std::exception &e) {
        std::cout << OWL_TERMINAL_RED
                  << "#owl: Error creating optix device on CUDA device #"
                  << deviceIDs[i] << ": " << e.what() << " ... dropping this device"
                  << OWL_TERMINAL_DEFAULT << std::endl;
      }
    }
    
    // ------------------------------------------------------------------
    // some final sanity check that we managed to create at least
    // one device...
    // ------------------------------------------------------------------
    if (devices.empty())
      throw std::runtime_error("fatal error - could not find/create any optix devices");
    
    LOG_OK("successfully created device group with " << devices.size() << " devices");
    return devices;
  }
  
  
  
  DeviceContext::DeviceContext(Context *parent,
                               int owlID,
                               int cudaID)
    : parent(parent),
      ID(owlID),
      cudaDeviceID(cudaID)
  {
    LOG("trying to create owl device on CUDA device #" << cudaDeviceID);
    
    LOG(" - device: " << getDeviceName());
    
    CUDA_CHECK(cudaSetDevice(cudaDeviceID));
    CUDA_CHECK(cudaStreamCreate(&stream));
    
    CUresult  cuRes = cuCtxGetCurrent(&cudaContext);
    if (cuRes != CUDA_SUCCESS) 
      throw std::runtime_error("Error querying current CUDA context...");
    
    OPTIX_CHECK(optixDeviceContextCreate(cudaContext, 0, &optixContext));
    OPTIX_CHECK(optixDeviceContextSetLogCallback
                (optixContext,context_log_cb,this,4));
  }

  DeviceContext::~DeviceContext()
  {
    destroyMissPrograms();
    destroyRayGenPrograms();
    destroyHitGroupPrograms();
    destroyPrograms();
    destroyPipeline();
    
    OPTIX_CHECK(optixDeviceContextDestroy(optixContext));
    cudaStreamDestroy(stream);
  }
  
  
  /*! return CUDA's name string for given device */
  std::string DeviceContext::getDeviceName() const
  {
    cudaDeviceProp prop;
    cudaGetDeviceProperties(&prop, getCudaDeviceID());
    return prop.name;
  }
  
  /*! helper function - return cuda device ID of this device */
  int DeviceContext::getCudaDeviceID() const
  {
    return cudaDeviceID;
  }
  
  void DeviceContext::destroyPipeline()
  {
    if (!pipeline) return;
    
    SetActiveGPU forLifeTime(this);
    
    OPTIX_CHECK(optixPipelineDestroy(pipeline));
    pipeline = 0;
  }
  
  
  void DeviceContext::configurePipelineOptions(bool debug)
  {
    // ------------------------------------------------------------------
    // configure default module compile options
    // ------------------------------------------------------------------
  if (!debug) {
    moduleCompileOptions.maxRegisterCount  = 50;
    moduleCompileOptions.optLevel          = OPTIX_COMPILE_OPTIMIZATION_LEVEL_3;
    moduleCompileOptions.debugLevel        = OPTIX_COMPILE_DEBUG_LEVEL_NONE;
  } 
  else {
    std::cout << "WARNING: RUNNING OPTIX PROGRAMS IN -O0 DEBUG MODE!!!" << std::endl;
    moduleCompileOptions.maxRegisterCount  = 50;
    moduleCompileOptions.optLevel          = OPTIX_COMPILE_OPTIMIZATION_LEVEL_3;
    moduleCompileOptions.debugLevel        = OPTIX_COMPILE_DEBUG_LEVEL_LINEINFO;
  }

#if OPTIX_VERSION >= 70200
    // Bound values of launch params
    moduleCompileOptions.boundValues = parent->boundLaunchParamValues.data();
    moduleCompileOptions.numBoundValues = (unsigned int)parent->boundLaunchParamValues.size();
#endif
    
    // ------------------------------------------------------------------
    // configure default pipeline compile options
    // ------------------------------------------------------------------
    pipelineCompileOptions = {};
    assert(parent->maxInstancingDepth >= 0);
    switch (parent->maxInstancingDepth) {
    case 0:
      pipelineCompileOptions.traversableGraphFlags
        = OPTIX_TRAVERSABLE_GRAPH_FLAG_ALLOW_SINGLE_GAS;
      break;
    case 1:
      pipelineCompileOptions.traversableGraphFlags
        = parent->motionBlurEnabled
        ? OPTIX_TRAVERSABLE_GRAPH_FLAG_ALLOW_ANY
        : OPTIX_TRAVERSABLE_GRAPH_FLAG_ALLOW_SINGLE_LEVEL_INSTANCING
        ;
      break;
    default:
      pipelineCompileOptions.traversableGraphFlags
        = OPTIX_TRAVERSABLE_GRAPH_FLAG_ALLOW_ANY;
      break;
    }
    pipelineCompileOptions.usesMotionBlur     = parent->motionBlurEnabled;
    pipelineCompileOptions.numPayloadValues   = 2;
    pipelineCompileOptions.numAttributeValues = 2;
    pipelineCompileOptions.exceptionFlags     = OPTIX_EXCEPTION_FLAG_NONE;
    pipelineCompileOptions.pipelineLaunchParamsVariableName = "optixLaunchParams";
    
    // ------------------------------------------------------------------
    // configure default pipeline link options
    // ------------------------------------------------------------------
    // pipelineLinkOptions.overrideUsesMotionBlur = motionBlurEnabled;
    pipelineLinkOptions.maxTraceDepth          = 2;
    pipelineCompileOptions.pipelineLaunchParamsVariableName = "optixLaunchParams";
  }
  
  void DeviceContext::buildPipeline()
  {
    SetActiveGPU forLifeTime(this);
    
    auto &allPGs = allActivePrograms;
    if (allPGs.empty())
      throw std::runtime_error("trying to create a pipeline w/ 0 programs!?");
    
    char log[2048];
    size_t sizeof_log = sizeof( log );
    
    OPTIX_CHECK(optixPipelineCreate(optixContext,
                                    &pipelineCompileOptions,
                                    &pipelineLinkOptions,
                                    allPGs.data(),
                                    (uint32_t)allPGs.size(),
                                    log,&sizeof_log,
                                    &pipeline
                                    ));
    
    uint32_t maxAllowedByOptix = 0;
    optixDeviceContextGetProperty
      (optixContext,
       OPTIX_DEVICE_PROPERTY_LIMIT_MAX_TRAVERSABLE_GRAPH_DEPTH,
       &maxAllowedByOptix,
       sizeof(maxAllowedByOptix));
    if (uint32_t(parent->maxInstancingDepth+1) > maxAllowedByOptix)
      throw std::runtime_error
        ("error when building pipeline: "
         "attempting to set max instancing depth to "
         "value that exceeds OptiX's MAX_TRAVERSABLE_GRAPH_DEPTH limit");
    
    OPTIX_CHECK(optixPipelineSetStackSize
                (pipeline,
                 /* [in] The pipeline to configure the stack size for */
                 2*1024,
                 /* [in] The direct stack size requirement for
                    direct callables invoked from IS or AH. */
                 2*1024,
                 /* [in] The direct stack size requirement for
                    direct callables invoked from RG, MS, or CH.  */
                 2*1024,
                 /* [in] The continuation stack requirement. */
                 int(parent->maxInstancingDepth+1)
                 /* [in] The maximum depth of a traversable graph
                    passed to trace. */
                 ));
  }

  void DeviceContext::buildPrograms()
  {
    SetActiveGPU forLifeTime(this);
    destroyPrograms();
    buildMissPrograms();
    buildRayGenPrograms();
    buildHitGroupPrograms();
  }

  void DeviceContext::destroyPrograms()
  {
    SetActiveGPU forLifeTime(this);
    destroyPipeline();
    destroyMissPrograms();
    destroyRayGenPrograms();
    destroyHitGroupPrograms();

    allActivePrograms.clear();
  }

  /*! build all optix progrmas for miss program types */
  void DeviceContext::buildMissPrograms()
  {
    for (size_t progID=0;progID<parent->missProgTypes.size();progID++) {
      OptixProgramGroupOptions pgOptions = {};
      OptixProgramGroupDesc    pgDesc    = {};
      
      MissProgType *prog = parent->missProgTypes.getPtr(progID);
      if (!prog) continue;
      auto &dd = prog->getDD(shared_from_this());
      assert(dd.pg == 0);

      Module::SP module = prog->module;
      assert(module);
      
      pgDesc.kind = OPTIX_PROGRAM_GROUP_KIND_MISS;
      OptixModule optixModule = module->getDD(shared_from_this()).module;
      assert(optixModule);
      
      pgDesc.miss.module            = optixModule;
      pgDesc.miss.entryFunctionName = prog->annotatedProgName.c_str();
      
      char log[2048];
      size_t sizeof_log = sizeof( log );
      OPTIX_CHECK(optixProgramGroupCreate(optixContext,
                                          &pgDesc,
                                          1,
                                          &pgOptions,
                                          log,&sizeof_log,
                                          &dd.pg
                                          ));
      assert(dd.pg);
      allActivePrograms.push_back(dd.pg);
    }
  }

  void DeviceContext::destroyMissPrograms()
  {
    for (size_t progID=0;progID<parent->missProgTypes.size();progID++) {
      MissProgType *prog = parent->missProgTypes.getPtr(progID);
      if (!prog) continue;
      auto &dd = prog->getDD(shared_from_this());
      if (dd.pg == 0) continue;

      OPTIX_CHECK(optixProgramGroupDestroy(dd.pg));
      dd.pg = 0;
    }
  }
  
  void DeviceContext::buildRayGenPrograms()
  {
    for (size_t pgID=0;pgID<parent->rayGenTypes.size();pgID++) {
      OptixProgramGroupOptions pgOptions = {};
      OptixProgramGroupDesc    pgDesc    = {};
      
      RayGenType *prog = parent->rayGenTypes.getPtr(pgID);
      if (!prog) continue;
      
      auto &dd = prog->getDD(shared_from_this());
      assert(dd.pg == 0);
      
      Module::SP module = prog->module;
      assert(module);
      
      OptixModule optixModule = module->getDD(shared_from_this()).module;
      assert(optixModule);
      
      pgDesc.kind                     = OPTIX_PROGRAM_GROUP_KIND_RAYGEN;
      pgDesc.raygen.module            = optixModule;
      pgDesc.raygen.entryFunctionName = prog->annotatedProgName.c_str();
      
      char log[2048];
      size_t sizeof_log = sizeof( log );
      OPTIX_CHECK(optixProgramGroupCreate(optixContext,
                                          &pgDesc,
                                          1,
                                          &pgOptions,
                                          log,&sizeof_log,
                                          &dd.pg
                                          ));
      assert(dd.pg);
      allActivePrograms.push_back(dd.pg);
    }
  }
  
  void DeviceContext::destroyRayGenPrograms()
  {
    for (size_t pgID=0;pgID<parent->rayGenTypes.size();pgID++) {
      RayGenType *prog = parent->rayGenTypes.getPtr(pgID);
      if (!prog) continue;
      
      auto &dd = prog->getDD(shared_from_this());
      if (dd.pg == 0) continue;
      
      OPTIX_CHECK(optixProgramGroupDestroy(dd.pg));
      dd.pg = 0;
    }
  }
  
  void DeviceContext::buildHitGroupPrograms()
  {
    const int numRayTypes = parent->numRayTypes;
    
    // ------------------------------------------------------------------
    // geometry type programs -> what goes into hit groups
    // ------------------------------------------------------------------
    for (size_t geomTypeID=0;geomTypeID<parent->geomTypes.size();geomTypeID++) {
      GeomType::SP geomType = parent->geomTypes.getSP(geomTypeID);
      if (!geomType)
        continue;
      
      UserGeomType::SP userGeomType
        = geomType->as<UserGeomType>();
      if (userGeomType)
        userGeomType->buildBoundsProg();
      
      auto &dd = geomType->getDD(shared_from_this());
      dd.hgPGs.clear();
      dd.hgPGs.resize(numRayTypes);
      
      for (int rt=0;rt<numRayTypes;rt++) {
        
        OptixProgramGroupOptions pgOptions = {};
        OptixProgramGroupDesc    pgDesc    = {};
        
        pgDesc.kind      = OPTIX_PROGRAM_GROUP_KIND_HITGROUP;
        // ----------- default init closesthit -----------
        pgDesc.hitgroup.moduleCH            = nullptr;
        pgDesc.hitgroup.entryFunctionNameCH = nullptr;
        // ----------- default init anyhit -----------
        pgDesc.hitgroup.moduleAH            = nullptr;
        pgDesc.hitgroup.entryFunctionNameAH = nullptr;
        // ----------- default init intersect -----------
        pgDesc.hitgroup.moduleIS            = nullptr;
        pgDesc.hitgroup.entryFunctionNameIS = nullptr;
        
        // now let the type fill in what it has
        dd.fillPGDesc(pgDesc,geomType.get(),rt);

        char log[2048];
        size_t sizeof_log = sizeof( log );
        OptixProgramGroup &pg = dd.hgPGs[rt];
        OPTIX_CHECK(optixProgramGroupCreate(optixContext,
                                            &pgDesc,
                                            1,
                                            &pgOptions,
                                            log,&sizeof_log,
                                            &pg
                                            ));
        allActivePrograms.push_back(pg);
      }
    }
  }
  
  void DeviceContext::destroyHitGroupPrograms()
  {
    for (size_t geomTypeID=0;geomTypeID<parent->geomTypes.size();geomTypeID++) {
      GeomType::SP geomType = parent->geomTypes.getSP(geomTypeID);
      if (!geomType)
        continue;

      auto &dd = geomType->getDD(shared_from_this());
      for (auto &pg : dd.hgPGs) 
        if (pg) {
          OPTIX_CHECK(optixProgramGroupDestroy(pg));
        }
      dd.hgPGs.clear();
    }
  }
  
} // ::owl<|MERGE_RESOLUTION|>--- conflicted
+++ resolved
@@ -142,13 +142,9 @@
     // ------------------------------------------------------------------
     // init optix itself
     // ------------------------------------------------------------------
-<<<<<<< HEAD
-#if OPTIX_VERSION >= 70200
-=======
 #if OPTIX_VERSION >= 70300
     LOG("initializing optix 7.3");
 #elif OPTIX_VERSION >= 70200
->>>>>>> 00e8d6a6
     LOG("initializing optix 7.2");
 #elif OPTIX_VERSION >= 70100
     LOG("initializing optix 7.1");
