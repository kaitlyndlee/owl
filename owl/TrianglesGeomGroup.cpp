--- conflicted
+++ resolved
@@ -324,8 +324,6 @@
       dd.memFinal = dd.bvhMemory.size();
     }
     OWL_CUDA_SYNC_CHECK();
-<<<<<<< HEAD
-=======
       
     // ==================================================================
     // aaaaaand .... clean up
@@ -335,8 +333,6 @@
     tempBuffer.free();
     if (FULL_REBUILD)
       compactedSizeBuffer.free();
->>>>>>> 03ceb0c9
-
     
     LOG_OK("successfully build triangles geom group accel");
   }
