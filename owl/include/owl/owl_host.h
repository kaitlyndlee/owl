// ======================================================================== //
// Copyright 2019-2020 Ingo Wald                                            //
//                                                                          //
// Licensed under the Apache License, Version 2.0 (the "License");          //
// you may not use this file except in compliance with the License.         //
// You may obtain a copy of the License at                                  //
//                                                                          //
//     http://www.apache.org/licenses/LICENSE-2.0                           //
//                                                                          //
// Unless required by applicable law or agreed to in writing, software      //
// distributed under the License is distributed on an "AS IS" BASIS,        //
// WITHOUT WARRANTIES OR CONDITIONS OF ANY KIND, either express or implied. //
// See the License for the specific language governing permissions and      //
// limitations under the License.                                           //
// ======================================================================== //

#pragma once

#include <cuda.h>
#include <driver_types.h>
#include <optix.h>

#include <sys/types.h>
#include <stdint.h>

#ifdef __cplusplus
# include <cstddef> 
#endif


#if defined(_MSC_VER)
#  define OWL_DLL_EXPORT __declspec(dllexport)
#  define OWL_DLL_IMPORT __declspec(dllimport)
#elif defined(__clang__) || defined(__GNUC__)
#  define OWL_DLL_EXPORT __attribute__((visibility("default")))
#  define OWL_DLL_IMPORT __attribute__((visibility("default")))
#else
#  define OWL_DLL_EXPORT
#  define OWL_DLL_IMPORT
#endif

#ifdef __cplusplus
# define OWL_IF_CPP(a) a
#else
# define OWL_IF_CPP(a) /* drop it */
#endif

#if defined(OWL_DLL_INTERFACE)
#  ifdef owl_EXPORTS
#    define OWL_API OWL_DLL_EXPORT
#  else
#    define OWL_API OWL_DLL_IMPORT
#  endif
#else
#  ifdef __cplusplus
#    define OWL_API extern "C" OWL_DLL_EXPORT
#  else
#    define OWL_API /* bla */
#  endif
//#  define OWL_API /*static lib*/
#endif
//#ifdef __cplusplus
//# define OWL_API extern "C" OWL_DLL_EXPORT
//#else
//# define OWL_API /* bla */
//#endif



#define OWL_OFFSETOF(type,member)               \
  ((char *)(&((struct type *)0)-> member )      \
   -                                            \
   (char *)(((struct type *)0)))
  
  
/*! enum that specifies the different possible memory layouts for
  passing transformation matrices */
typedef enum
  {
   /*! 4x3-float column-major matrix format, where a matrix is
     specified through four vec3fs, the first three being the basis
     vectors of the linear transform, and the fourth one the
     translation part. This is exactly the same layout as used in
     owl::common::affine3f (owl/common/math/AffineSpae.h) */
   OWL_MATRIX_FORMAT_COLUMN_MAJOR=0,
   
   /*! just another name for OWL_MATRIX_FORMAT_4X3_COLUMN_MAJOR that
     is easier to type - the "_OWL" indicates that this is the default
     format in the owl::common namespace */
   OWL_MATRIX_FORMAT_OWL=OWL_MATRIX_FORMAT_COLUMN_MAJOR,
   
   /*! 3x4-float *row-major* layout as preferred by optix; in this
     case it doesn't matter if it's a 4x3 or 4x4 matrix, since the
     last row in a 4x4 row major matrix can simply be ignored */
   OWL_MATRIX_FORMAT_ROW_MAJOR
  } OWLMatrixFormat;

typedef enum
  {
   OWL_TEXTURE_WRAP = 0,
   OWL_TEXTURE_CLAMP
  } OWLTextureWrapMode;

typedef enum
  {
   OWL_SBT_HITGROUPS = 0x1,
   OWL_SBT_GEOMS     = OWL_SBT_HITGROUPS,
   OWL_SBT_RAYGENS   = 0x2,
   OWL_SBT_MISSPROGS = 0x4,
   OWL_SBT_ALL   = 0x7
  } OWLBuildSBTFlags;
  
typedef enum
  {
   OWL_INVALID_TYPE = 0,

   OWL_BUFFER=10,
   OWL_BUFFER_SIZE,
   OWL_BUFFER_ID,
   OWL_BUFFER_POINTER,
   OWL_BUFPTR=OWL_BUFFER_POINTER,

   OWL_GROUP=20,

   /*! implicit variable of type integer that specifies the *index*
     of the given device. this variable type is implicit in the
     sense that it only gets _declared_ on the host, and gets set
     automatically during SBT creation */
   OWL_DEVICE=30,

   /*! texture(s) */
   OWL_TEXTURE=40,
   OWL_TEXTURE_2D=OWL_TEXTURE,


   /* all types that are naively copyable should be below this value,
      all that aren't should be above */
   _OWL_BEGIN_COPYABLE_TYPES = 1000,
   
   
   OWL_FLOAT=1000,
   OWL_FLOAT2,
   OWL_FLOAT3,
   OWL_FLOAT4,

   OWL_INT=1100,
   OWL_INT2,
   OWL_INT3,
   OWL_INT4,
   
   OWL_UINT=1200,
   OWL_UINT2,
   OWL_UINT3,
   OWL_UINT4,
   
   OWL_LONG=1300,
   OWL_LONG2,
   OWL_LONG3,
   OWL_LONG4,

   OWL_ULONG=1400,
   OWL_ULONG2,
   OWL_ULONG3,
   OWL_ULONG4,

   OWL_DOUBLE=1500,
   OWL_DOUBLE2,
   OWL_DOUBLE3,
   OWL_DOUBLE4,
    
   OWL_CHAR=1600,
   OWL_CHAR2,
   OWL_CHAR3,
   OWL_CHAR4,

   /*! unsigend 8-bit integer */
   OWL_UCHAR=1700,
   OWL_UCHAR2,
   OWL_UCHAR3,
   OWL_UCHAR4,

   /*! just another name for a 64-bit data type - unlike
     OWL_BUFFER_POINTER's (which gets translated from OWLBuffer's
     to actual device-side poiners) these OWL_RAW_POINTER types get
     copied binary without any translation. This is useful for
     owl-cuda interaction (where the user already has device
     pointers), but should not be used for logical buffers */
   OWL_RAW_POINTER=OWL_ULONG,


   /* matrix formats */
   OWL_AFFINE3F=1800,

   /*! at least for now, use that for buffers with user-defined types:
     type then is "OWL_USER_TYPE_BEGIN+sizeof(elementtype). Note
     that since we always _add_ the user type's size to this value
     this MUST be the last entry in the enum */
   OWL_USER_TYPE_BEGIN=10000
  }
  OWLDataType;

#define OWL_USER_TYPE(userType) ((OWLDataType)(OWL_USER_TYPE_BEGIN+sizeof(userType)))

typedef enum
  {
   // soon to be deprecated old naming
   OWL_GEOMETRY_USER,
   // new naming, to be consistent with type OLWGeom (not OWLGeometry):
   OWL_GEOM_USER=OWL_GEOMETRY_USER,
   // soon to be deprecated old naming
   OWL_GEOMETRY_TRIANGLES,
   // new naming, to be consistent with type OLWGeom (not OWLGeometry):
   OWL_GEOM_TRIANGLES=OWL_GEOMETRY_TRIANGLES,
   OWL_TRIANGLES=OWL_GEOMETRY_TRIANGLES,
   OWL_GEOMETRY_HAIR
  }
  OWLGeomKind;

#define OWL_ALL_RAY_TYPES -1


typedef float    OWL_float;
typedef double   OWL_double;
typedef int32_t  OWL_int;
typedef uint32_t OWL_uint;
typedef int64_t  OWL_long;
typedef uint64_t OWL_ulong;

typedef struct _OWL_int2    { int32_t  x,y; } owl2i;
typedef struct _OWL_uint2   { int32_t  x,y; } owl2ui;
typedef struct _OWL_long2   { int64_t  x,y; } owl2l;
typedef struct _OWL_ulong2  { uint64_t x,y; } owl2ul;
typedef struct _OWL_float2  { float    x,y; } owl2f;
typedef struct _OWL_double2 { double   x,y; } owl2d;

typedef struct _OWL_int3    { int32_t  x,y,z; } owl3i;
typedef struct _OWL_uint3   { uint32_t x,y,z; } owl3ui;
typedef struct _OWL_long3   { int64_t  x,y,z; } owl3l;
typedef struct _OWL_ulong3  { uint64_t x,y,z; } owl3ul;
typedef struct _OWL_float3  { float    x,y,z; } owl3f;
typedef struct _OWL_double3 { double   x,y,z; } owl3d;

typedef struct _OWL_int4    { int32_t  x,y,z,w; } owl4i;
typedef struct _OWL_uint4   { uint32_t x,y,z,w; } owl4ui;
typedef struct _OWL_long4   { int64_t  x,y,z,w; } owl4l;
typedef struct _OWL_ulong4  { uint64_t x,y,z,w; } owl4ul;
typedef struct _OWL_float4  { float    x,y,z,w; } owl4f;
typedef struct _OWL_double4 { double   x,y,z,w; } owl4d;

typedef struct _OWL_affine3f { owl3f vx,vy,vz,t; } owl4x3f;

typedef struct _OWLVarDecl {
  const char *name;
  OWLDataType type;
  uint32_t    offset;
} OWLVarDecl;


/*! supported formats for texels in textures */
<<<<<<< HEAD
typedef enum
  {
   OWL_TEXEL_FORMAT_RGBA8,
   OWL_TEXEL_FORMAT_RGBA32F,
   OWL_TEXEL_FORMAT_R32F
  }
  OWLTexelFormat;
=======
typedef enum {
  OWL_TEXEL_FORMAT_RGBA8,
  OWL_TEXEL_FORMAT_RGBA32F,
  OWL_TEXEL_FORMAT_R8,
  OWL_TEXEL_FORMAT_R32F
}
OWLTexelFormat;
>>>>>>> 0e681e0e

/*! currently supported texture filter modes */
typedef enum {
  OWL_TEXTURE_NEAREST,
  OWL_TEXTURE_LINEAR
}
OWLTextureFilterMode;

/*! currently supported texture filter modes */
typedef enum {
  OWL_TEXTURE_WRAP,
  OWL_TEXTURE_CLAMP,
  OWL_TEXTURE_BORDER,
  OWL_TEXTURE_MIRROR
}
OWLTextureAddressMode;


// ------------------------------------------------------------------
// device-objects - size of those _HAS_ to match the device-side
// definition of these types
// ------------------------------------------------------------------
typedef OptixTraversableHandle OWLDeviceTraversable;
typedef struct _OWLDeviceBuffer2D { void *d_pointer; owl2i dims; } OWLDeviceBuffer2D;


typedef struct _OWLContext       *OWLContext;
typedef struct _OWLBuffer        *OWLBuffer;
typedef struct _OWLTexture       *OWLTexture;
typedef struct _OWLGeom          *OWLGeom;
typedef struct _OWLGeomType      *OWLGeomType;
typedef struct _OWLVariable      *OWLVariable;
typedef struct _OWLModule        *OWLModule;
typedef struct _OWLGroup         *OWLGroup;
typedef struct _OWLRayGen        *OWLRayGen;
typedef struct _OWLMissProg      *OWLMissProg;
/*! launch params (or "globals") are variables that can be put into
  device constant memory, accessible through a CUDA "__constant__
  <Type> optixLaunchParams;" variable on the device side. Launch
  params capture the layout of this struct, and the value of its
  members, on the host side, then properly fill it in before executing
  a launch. OptiX calls those "launch parameters" because they are
  similar to how parameters to a CUDA kernel are internally treated;
  we also call them "globals" because they are globally accessible to
  all programs within a given launch */
typedef struct _OWLLaunchParams  *OWLLaunchParams, *OWLParams, *OWLGlobals;

OWL_API void owlBuildPrograms(OWLContext context);
OWL_API void owlBuildPipeline(OWLContext context);
OWL_API void owlBuildSBT(OWLContext context,
                         OWLBuildSBTFlags flags OWL_IF_CPP(=OWL_SBT_ALL));

/*! returns number of devices available in the given context */
OWL_API int32_t
owlGetDeviceCount(OWLContext context);

/*! creates a new device context with the gives list of devices. 

  If requested device IDs list if null it implicitly refers to the
  list "0,1,2,...."; if numDevices <= 0 it automatically refers to
  "all devices you can find". Examples:

  - owlContextCreate(nullptr,1) creates one device on the first GPU

  - owlContextCreate(nullptr,0) creates a context across all GPUs in
  the system

  - int gpu=2;owlContextCreate(&gpu,1) will create a context on GPU #2
  (where 2 refers to the CUDA device ordinal; from that point on, from
  owl's standpoint (eg, during owlBufferGetPointer() this GPU will
  from that point on be known as device #0 */
OWL_API OWLContext
owlContextCreate(int32_t *requestedDeviceIDs OWL_IF_CPP(=nullptr),
                 int numDevices OWL_IF_CPP(=0));

/*! enable motion blur for this context. this _has_ to be called
    before creating any geometries, groups, etc, and before the
    pipeline gets compiled. Ie, it shold be called _right_ after
    context creation */
OWL_API void
owlEnableMotionBlur(OWLContext _context);

/*! set number of ray types to be used in this context; this should be
  done before any programs, pipelines, geometries, etc get
  created */
OWL_API void
owlContextSetRayTypeCount(OWLContext context,
                          size_t numRayTypes);

/*! sets maximum instancing depth for the given context:

  '0' means 'no instancing allowed, only bottom-level accels; Note
  this mode isn't actually allowed in OWL right now, as the most
  convenient way of realizing it is actually *slower* than simply
  putting a single "dummy" instance (with just this one child, and a
  identify transform) over each blas.

  '1' means 'at most one layer of instances' (ie, a two-level scene),
  where the 'root' world rays are traced against can be an instance
  group, but every child in that inscne group is a geometry group.

  'N>1" means "up to N layers of instances are allowed.

  The default instancing depth is 1 (ie, a two-level scene), since
  this allows for most use cases of instancing and is still
  hardware-accelerated. Using a node graph with instancing deeper than
  the configured value will result in wrong results; but be aware that
  using any value > 1 here will come with a cost. It is recommended
  to, if at all possible, leave this value to one and convert the
  input scene to a two-level scene layout (ie, with only one level of
  instances) */
OWL_API void
owlSetMaxInstancingDepth(OWLContext context,
                         int32_t maxInstanceDepth);
  

OWL_API void
owlContextDestroy(OWLContext context);

/* return the cuda stream associated with the given device. */
OWL_API CUstream
owlContextGetStream(OWLContext context, int deviceID);

/* return the optix context associated with the given device. */
OWL_API OptixDeviceContext
owlContextGetOptixContext(OWLContext context, int deviceID);

OWL_API OWLModule
owlModuleCreate(OWLContext  context,
                const char *ptxCode);

OWL_API OWLGeom
owlGeomCreate(OWLContext  context,
              OWLGeomType type);

OWL_API OWLParams
owlParamsCreate(OWLContext  context,
                size_t      sizeOfVarStruct,
                OWLVarDecl *vars,
                int         numVars);

OWL_API OWLRayGen
owlRayGenCreate(OWLContext  context,
                OWLModule   module,
                const char *programName,
                size_t      sizeOfVarStruct,
                OWLVarDecl *vars,
                int         numVars);

/*! creates a miss program with given function name (in given module)
    and given variables. Note due to backwards compatibility this will
    also automatically *set*, by default, the first such created
    program as miss program for ray type number 0, the second one for
    ray type number 1, etc. If another order is desired, you can use
    \see owlMissProgSet to explicitly assign miss programs to specific
    ray types */
OWL_API OWLMissProg
owlMissProgCreate(OWLContext  context,
                  OWLModule   module,
                  const char *programName,
                  size_t      sizeOfVarStruct,
                  OWLVarDecl *vars,
                  int         numVars);

/*! sets the given miss program for the given ray type */
OWL_API void
owlMissProgSet(OWLContext  context,
               int rayType,
               OWLMissProg missProgToUse);

// ------------------------------------------------------------------
/*! create a new group (which handles the acceleration strucure) for
  triangle geometries.

  \param numGeometries Number of geometries in this group, must be
  non-zero.

  \param arrayOfChildGeoms A array of 'numGeomteries' child
  geometries. Every geom in this array must be a valid owl geometry
  created with owlGeomCreate, and must be of a OWL_GEOM_USER
  type.
*/
OWL_API OWLGroup
owlUserGeomGroupCreate(OWLContext context,
                       size_t     numGeometries,
                       OWLGeom   *arrayOfChildGeoms);


// ------------------------------------------------------------------
/*! create a new group (which handles the acceleration strucure) for
  triangle geometries.

  \param numGeometries Number of geometries in this group, must be
  non-zero.

  \param arrayOfChildGeoms A array of 'numGeometries' child
  geometries. Every geom in this array must be a valid owl geometry
  created with owlGeomCreate, and must be of a OWL_GEOM_TRIANGLES
  type.
*/
OWL_API OWLGroup
owlTrianglesGeomGroupCreate(OWLContext context,
                            size_t     numGeometries,
                            OWLGeom   *initValues);

// ------------------------------------------------------------------
/*! create a new instance group with given number of instances. The
  child groups and their instance IDs and/or transforms can either
  be specified "in bulk" as part of this call, or can be set lateron
  with inviidaul calls to \see owlInstanceGroupSetChild and \see
  owlInstanceGroupSetTransform. Note however, that in the case of
  having millions of instances in a group it will be *much* more
  efficient to set them in bulk open creation, than in millions of
  inidiviual API calls.

  Either or all of initGroups, initTranforms, or initInstanceIDs may
  be null, in which case the values used for the 'th child will be a
  null group, a unit transform, and 'i', respectively.
*/
OWL_API OWLGroup
owlInstanceGroupCreate(OWLContext context,
                       
                       /*! number of instances in this group */
                       size_t     numInstances,
                       
                       /*! the initial list of owl groups to use by
                         the instances in this group; must be either
                         null, or an array of the size
                         'numInstnaces', the i'th instnace in this
                         gorup will be an instance o the i'th
                         element in this list */
                       const OWLGroup *initGroups      OWL_IF_CPP(= nullptr),

                       /*! instance IDs to use for the instance in
                         this group; must be eithe rnull, or an
                         array of size numInstnaces. If null, the
                         i'th child of this instance group will use
                         instanceID=i, otherwise, it will use the
                         user-provided instnace ID from this
                         list. Specifying an instanceID will affect
                         what value 'optixGetInstanceID' will return
                         in a CH program that refers to the given
                         instance */
                       const uint32_t *initInstanceIDs OWL_IF_CPP(= nullptr),
                       
                       /*! initial list of transforms that this
                         instance group will use; must be either
                         null, or an array of size numInstnaces, of
                         the format specified */
                       const float    *initTransforms  OWL_IF_CPP(= nullptr),
                       OWLMatrixFormat matrixFormat    OWL_IF_CPP(=OWL_MATRIX_FORMAT_OWL)
                       );



OWL_API void owlGroupBuildAccel(OWLGroup group);
OWL_API void owlGroupRefitAccel(OWLGroup group);

OWL_API OWLGeomType
owlGeomTypeCreate(OWLContext context,
                  OWLGeomKind kind,
                  size_t sizeOfVarStruct,
                  OWLVarDecl *vars,
                  int         numVars);


/*! create new texture of given format and dimensions - for now, we
  only do "wrap" textures, and eithe rbilinear or nearest filter;
  once we allow for doing things like texture borders we'll have to
  change this api */
OWL_API OWLTexture
owlTexture2DCreate(OWLContext context,
                   OWLTexelFormat texelFormat,
                   /*! number of texels in x dimension */
                   uint32_t size_x,
                   /*! number of texels in y dimension */
                   uint32_t size_y,
                   const void *texels,
                   OWLTextureFilterMode filterMode OWL_IF_CPP(=OWL_TEXTURE_LINEAR),
<<<<<<< HEAD
                   OWLTextureWrapMode wrapMode     OWL_IF_CPP(=OWL_TEXTURE_WRAP),
=======
                   OWLTextureAddressMode addressMode OWL_IF_CPP(=OWL_TEXTURE_CLAMP),
>>>>>>> 0e681e0e
                   /*! number of bytes between one line of texels and
                     the next; '0' means 'size_x * sizeof(texel)' */
                   uint32_t linePitchInBytes       OWL_IF_CPP(=0)
                   );

/*! returns the device handle of the given texture for the given
    device ID. Useful for custom texture object arrays. */
OWL_API CUtexObject
owlTextureGetObject(OWLTexture texture, int deviceID);

/*! destroy the given texture; after this call any accesses to the given texture are invalid */
OWL_API void
owlTexture2DDestroy(OWLTexture texture);

/*! creates a device buffer where every device has its own local copy
  of the given buffer */
OWL_API OWLBuffer
owlDeviceBufferCreate(OWLContext  context,
                      OWLDataType type,
                      size_t      count,
                      const void *init);

/*! creates a buffer that uses CUDA host pinned memory; that memory is
  pinned on the host and accessive to all devices in the deviec
  group */
OWL_API OWLBuffer
owlHostPinnedBufferCreate(OWLContext context,
                          OWLDataType type,
                          size_t      count);

/*! creates a buffer that uses CUDA managed memory; that memory is
  managed by CUDA (see CUDAs documentatoin on managed memory) and
  accessive to all devices in the deviec group */
OWL_API OWLBuffer
owlManagedMemoryBufferCreate(OWLContext context,
                             OWLDataType type,
                             size_t      count,
                             const void *init);

/*! creates a buffer wrapping a CUDA graphics resource;
  the resource must be created and registered by the user */
OWL_API OWLBuffer
owlGraphicsBufferCreate(OWLContext             context,
                        OWLDataType            type,
                        size_t                 count,
                        cudaGraphicsResource_t resource);

OWL_API void
owlGraphicsBufferMap(OWLBuffer buffer);

OWL_API void
owlGraphicsBufferUnmap(OWLBuffer buffer);

/*! returns the device pointer of the given pointer for the given
  device ID. For host-pinned or managed memory buffers (where the
  buffer is shared across all devices) this pointer should be the
  same across all devices (and even be accessible on the host); for
  device buffers each device *may* see this buffer under a different
  address, and that address is not valid on the host. Note this
  function is paricuarly useful for CUDA-interop; allowing to
  cudaMemcpy to/from an owl buffer directly from CUDA code */
OWL_API const void *
owlBufferGetPointer(OWLBuffer buffer, int deviceID);

OWL_API OptixTraversableHandle 
owlGroupGetTraversable(OWLGroup group, int deviceID);

OWL_API void 
owlBufferResize(OWLBuffer buffer, size_t newItemCount);

/*! destroy the given buffer; this will both release the app's
  refcount on the given buffer handle, *and* the buffer itself; ie,
  even if some objects still hold variables that refer to the old
  handle the buffer itself will be freed */
OWL_API void 
owlBufferDestroy(OWLBuffer buffer);

OWL_API void 
owlBufferUpload(OWLBuffer buffer, const void *hostPtr);

/*! executes an optix lauch of given size, with given launch
  program. Note this is asynchronous, and may _not_ be
  completed by the time this function returns. */
OWL_API void
owlRayGenLaunch2D(OWLRayGen rayGen, int dims_x, int dims_y);

/*! perform a raygen launch with lauch parameters, in a *synchronous*
    way; it, by the time this function returns the launch is completed */
OWL_API void
owlLaunch2D(OWLRayGen rayGen, int dims_x, int dims_y,
            OWLParams params);

/*! perform a raygen launch with lauch parameters, in a *A*synchronous
    way; it, this will only launch, but *NOT* wait for completion (see
    owlLaunchSync) */
OWL_API void
owlAsyncLaunch2D(OWLRayGen rayGen, int dims_x, int dims_y,
                 OWLParams params);


OWL_API CUstream
owlParamsGetCudaStream(OWLParams params, int deviceID);

/*! wait for the async launch to finish */
OWL_API void
owlLaunchSync(OWLParams params);

// ==================================================================
// "Triangles" functions
// ==================================================================
OWL_API void owlTrianglesSetVertices(OWLGeom triangles,
                                     OWLBuffer vertices,
                                     size_t count,
                                     size_t stride,
                                     size_t offset);
OWL_API void owlTrianglesSetMotionVertices(OWLGeom triangles,
                                           /*! number of vertex arrays
                                               passed here, the first
                                               of those is for t=0,
                                               thelast for t=1,
                                               everything is linearly
                                               interpolated
                                               in-between */
                                           size_t    numKeys,
                                           OWLBuffer *vertexArrays,
                                           size_t count,
                                           size_t stride,
                                           size_t offset);
OWL_API void owlTrianglesSetIndices(OWLGeom triangles,
                                    OWLBuffer indices,
                                    size_t count,
                                    size_t stride,
                                    size_t offset);

// -------------------------------------------------------
// group/hierarchy creation and setting
// -------------------------------------------------------
OWL_API void
owlInstanceGroupSetChild(OWLGroup group,
                         int whichChild,
                         OWLGroup child);

/*! sets the transformatoin matrix to be applied to the childID'th
  child of the given instance group */
OWL_API void
owlInstanceGroupSetTransform(OWLGroup group,
                             int whichChild,
                             const float *floats,
                             OWLMatrixFormat matrixFormat    OWL_IF_CPP(=OWL_MATRIX_FORMAT_OWL));

/*! this function allows to set up to N different arrays of trnsforms
    for motion blur; the first such array is used as transforms for
    t=0, the last one for t=1.  */
OWL_API void
owlInstanceGroupSetTransforms(OWLGroup group,
                              /*! whether to set for t=0 or t=1 -
                                  currently supporting only 0 or 1*/
                              uint32_t timeStep,
                              const float *floatsForThisStimeStep,
                              OWLMatrixFormat matrixFormat    OWL_IF_CPP(=OWL_MATRIX_FORMAT_OWL));

/*! sets the list of IDs to use for the child instnaces. By default
    the instance ID of child #i is simply i, but optix allows to
    specify a user-defined instnace ID for each instance, which with
    owl can be done through this array. Array size must match number
    of instances in the specified group */
OWL_API void
owlInstanceGroupSetInstanceIDs(OWLGroup group,
                               const uint32_t *instanceIDs);

OWL_API void
owlGeomTypeSetClosestHit(OWLGeomType type,
                         int rayType,
                         OWLModule module,
                         const char *progName);

OWL_API void
owlGeomTypeSetAnyHit(OWLGeomType type,
                     int rayType,
                     OWLModule module,
                     const char *progName);

OWL_API void
owlGeomTypeSetIntersectProg(OWLGeomType type,
                            int rayType,
                            OWLModule module,
                            const char *progName);

OWL_API void
owlGeomTypeSetBoundsProg(OWLGeomType type,
                         OWLModule module,
                         const char *progName);

/*! set the primitive count for the given uesr geometry. this _has_ to
  be set before the group(s) that this geom is used in get built */
OWL_API void
owlGeomSetPrimCount(OWLGeom geom,
                    size_t  primCount);


// -------------------------------------------------------
// Release for the various types
// -------------------------------------------------------
OWL_API void owlGeomRelease(OWLGeom geometry);
OWL_API void owlVariableRelease(OWLVariable variable);
OWL_API void owlModuleRelease(OWLModule module);
OWL_API void owlBufferRelease(OWLBuffer buffer);
OWL_API void owlRayGenRelease(OWLRayGen rayGen);
OWL_API void owlGroupRelease(OWLGroup group);

// -------------------------------------------------------
// VariableGet for the various types
// -------------------------------------------------------
OWL_API OWLVariable
owlGeomGetVariable(OWLGeom geom,
                   const char *varName);

OWL_API OWLVariable
owlRayGenGetVariable(OWLRayGen geom,
                     const char *varName);

OWL_API OWLVariable
owlMissProgGetVariable(OWLMissProg geom,
                       const char *varName);

OWL_API OWLVariable
owlParamsGetVariable(OWLParams object,
                     const char *varName);

// -------------------------------------------------------
// VariableSet for different variable types
// -------------------------------------------------------

OWL_API void owlVariableSetGroup(OWLVariable variable, OWLGroup value);
OWL_API void owlVariableSetTexture(OWLVariable variable, OWLTexture value);
OWL_API void owlVariableSetBuffer(OWLVariable variable, OWLBuffer value);
OWL_API void owlVariableSetRaw(OWLVariable variable, const void *valuePtr);
OWL_API void owlVariableSetPointer(OWLVariable variable, const void *valuePtr);
#define _OWL_SET_HELPER(stype,abb)                      \
  OWL_API void owlVariableSet1##abb(OWLVariable var,    \
                                    stype v);           \
  OWL_API void owlVariableSet2##abb(OWLVariable var,    \
                                    stype x,            \
                                    stype y);           \
  OWL_API void owlVariableSet3##abb(OWLVariable var,    \
                                    stype x,            \
                                    stype y,            \
                                    stype z);           \
  /*end of macro */
_OWL_SET_HELPER(int32_t,i)
_OWL_SET_HELPER(uint32_t,ui)
_OWL_SET_HELPER(int64_t,l)
_OWL_SET_HELPER(uint64_t,ul)
_OWL_SET_HELPER(float,f)
_OWL_SET_HELPER(double,d)
#undef _OWL_SET_HELPER





// -------------------------------------------------------
// VariableSet for different *object* types
// -------------------------------------------------------

#define _OWL_SET_HELPERS_C(OType,stype,abb)                     \
  /* set1 */                                                    \
  inline void owl##OType##Set1##abb(OWL##OType object,          \
                                    const char *varName,        \
                                    stype v)                    \
  {                                                             \
    OWLVariable var                                             \
      = owl##OType##GetVariable(object,varName);                \
    owlVariableSet1##abb(var,v);                                \
    owlVariableRelease(var);                                    \
  }                                                             \
  /* set2 */                                                    \
  inline void owl##OType##Set2##abb(OWL##OType object,          \
                                    const char *varName,        \
                                    stype x,                    \
                                    stype y)                    \
  {                                                             \
    OWLVariable var                                             \
      = owl##OType##GetVariable(object,varName);                \
    owlVariableSet2##abb(var,x,y);                              \
    owlVariableRelease(var);                                    \
  }                                                             \
  /* set3 */                                                    \
  inline void owl##OType##Set3##abb(OWL##OType object,          \
                                    const char *varName,        \
                                    stype x,                    \
                                    stype y,                    \
                                    stype z)                    \
  {                                                             \
    OWLVariable var                                             \
      = owl##OType##GetVariable(object,varName);                \
    owlVariableSet3##abb(var,x,y,z);                            \
    owlVariableRelease(var);                                    \
  }                                                             \
  /* end of macro */


#ifdef __cplusplus
#define _OWL_SET_HELPERS_CPP(OType,stype,abb)                   \
  inline void owl##OType##Set2##abb(OWL##OType object,          \
                                    const char *varName,        \
                                    const owl2##abb &v)         \
  {                                                             \
    OWLVariable var                                             \
      = owl##OType##GetVariable(object,varName);                \
    owlVariableSet2##abb(var,v.x,v.y);                          \
    owlVariableRelease(var);                                    \
  }                                                             \
  inline void owl##OType##Set3##abb(OWL##OType object,          \
                                    const char *varName,        \
                                    const owl3##abb &v)         \
  {                                                             \
    OWLVariable var                                             \
      = owl##OType##GetVariable(object,varName);                \
    owlVariableSet3##abb(var,v.x,v.y,v.z);                      \
    owlVariableRelease(var);                                    \
  }                                                             \
  /* end of macro */
#else
#define _OWL_SET_HELPERS_CPP(OType,stype,abb)  /* ignore in C99 mode */
#endif

#define _OWL_SET_HELPERS(Type)                                  \
  /* texture, buffer, other */                                  \
  inline void owl##Type##SetTexture(OWL##Type object,           \
                                    const char *varName,        \
                                    OWLTexture v)               \
  {                                                             \
    OWLVariable var                                             \
      = owl##Type##GetVariable(object,varName);                 \
    owlVariableSetTexture(var,v);                               \
    owlVariableRelease(var);                                    \
  }                                                             \
  /* group, buffer, other */                                    \
  inline void owl##Type##SetGroup(OWL##Type object,             \
                                  const char *varName,          \
                                  OWLGroup v)                   \
  {                                                             \
    OWLVariable var                                             \
      = owl##Type##GetVariable(object,varName);                 \
    owlVariableSetGroup(var,v);                                 \
    owlVariableRelease(var);                                    \
  }                                                             \
  inline void owl##Type##SetRaw(OWL##Type object,               \
                                const char *varName,            \
                                const void *v)                  \
  {                                                             \
    OWLVariable var                                             \
      = owl##Type##GetVariable(object,varName);                 \
    owlVariableSetRaw(var,v);                                   \
    owlVariableRelease(var);                                    \
  }                                                             \
  inline void owl##Type##SetPointer(OWL##Type object,           \
                                    const char *varName,        \
                                    const void *v)              \
  {                                                             \
    OWLVariable var                                             \
      = owl##Type##GetVariable(object,varName);                 \
    owlVariableSetPointer(var,v);                               \
    owlVariableRelease(var);                                    \
  }                                                             \
  inline void owl##Type##SetBuffer(OWL##Type object,            \
                                   const char *varName,         \
                                   OWLBuffer v)                 \
  {                                                             \
    OWLVariable var                                             \
      = owl##Type##GetVariable(object,varName);                 \
    owlVariableSetBuffer(var,v);                                \
    owlVariableRelease(var);                                    \
  }                                                             \
                                                                \
  _OWL_SET_HELPERS_C(Type,int32_t,i)                            \
  _OWL_SET_HELPERS_C(Type,uint32_t,ui)                          \
  _OWL_SET_HELPERS_C(Type,int64_t,l)                            \
  _OWL_SET_HELPERS_C(Type,uint64_t,ul)                          \
  _OWL_SET_HELPERS_C(Type,float,f)                              \
  _OWL_SET_HELPERS_C(Type,double,d)                             \
  _OWL_SET_HELPERS_CPP(Type,int32_t,i)                          \
  _OWL_SET_HELPERS_CPP(Type,uint32_t,ui)                        \
  _OWL_SET_HELPERS_CPP(Type,int64_t,l)                          \
  _OWL_SET_HELPERS_CPP(Type,uint64_t,ul)                        \
  _OWL_SET_HELPERS_CPP(Type,float,f)                            \
  _OWL_SET_HELPERS_CPP(Type,double,d)                           \
  /* end of macro */

  _OWL_SET_HELPERS(RayGen)
  _OWL_SET_HELPERS(Geom)
  _OWL_SET_HELPERS(Params)
  _OWL_SET_HELPERS(MissProg)

#undef _OWL_SET_HELPERS_CPP
#undef _OWL_SET_HELPERS_C
#undef _OWL_SET_HELPERS


#ifdef __cplusplus
/*! c++ "convenience variant" of owlInstanceGroupSetTransform that
  also allows passing C++ types) */
  inline void
  owlInstanceGroupSetTransform(OWLGroup group,
                               int childID,
                               const owl4x3f &xfm)
  {
    owlInstanceGroupSetTransform(group,childID,(const float *)&xfm,
                                 OWL_MATRIX_FORMAT_OWL);
  }
/*! c++ "convenience variant" of owlInstanceGroupSetTransform that
  also allows passing C++ types) */
inline void
owlInstanceGroupSetTransform(OWLGroup group,
                             int childID,
                             const owl4x3f *xfm)
{
  owlInstanceGroupSetTransform(group,childID,(const float *)xfm,
                               OWL_MATRIX_FORMAT_OWL);
}

#endif









<|MERGE_RESOLUTION|>--- conflicted
+++ resolved
@@ -257,15 +257,6 @@
 
 
 /*! supported formats for texels in textures */
-<<<<<<< HEAD
-typedef enum
-  {
-   OWL_TEXEL_FORMAT_RGBA8,
-   OWL_TEXEL_FORMAT_RGBA32F,
-   OWL_TEXEL_FORMAT_R32F
-  }
-  OWLTexelFormat;
-=======
 typedef enum {
   OWL_TEXEL_FORMAT_RGBA8,
   OWL_TEXEL_FORMAT_RGBA32F,
@@ -273,7 +264,6 @@
   OWL_TEXEL_FORMAT_R32F
 }
 OWLTexelFormat;
->>>>>>> 0e681e0e
 
 /*! currently supported texture filter modes */
 typedef enum {
@@ -553,11 +543,7 @@
                    uint32_t size_y,
                    const void *texels,
                    OWLTextureFilterMode filterMode OWL_IF_CPP(=OWL_TEXTURE_LINEAR),
-<<<<<<< HEAD
-                   OWLTextureWrapMode wrapMode     OWL_IF_CPP(=OWL_TEXTURE_WRAP),
-=======
                    OWLTextureAddressMode addressMode OWL_IF_CPP(=OWL_TEXTURE_CLAMP),
->>>>>>> 0e681e0e
                    /*! number of bytes between one line of texels and
                      the next; '0' means 'size_x * sizeof(texel)' */
                    uint32_t linePitchInBytes       OWL_IF_CPP(=0)
